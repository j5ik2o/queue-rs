[package]
name = "queue-rs"
version = "0.0.30"
edition = "2021"
description = "A Rust crate for queue"
license = "MIT OR Apache-2.0"
keywords = ["queue", "blocking"]
categories = ["data-structures"]
readme = "README.md"
repository = "https://github.com/j5ik2o/queue-rs"

[dependencies]
anyhow = "1.0.76"
thiserror = "1.0.51"
log = "0.4"
<<<<<<< HEAD
tokio = { version = "1", features = ["sync","macros", "rt", "test-util"], optional = false }
async-trait = { version = "0.1.74", optional = false }
tokio-condvar = { version = "0.1.0", optional = false }
futures = {  version = "0.3", optional = false }
=======
tokio = { version = "1", features = ["sync"], optional = true }
async-trait = { version = "0.1.75", optional = true }
tokio-condvar = { version = "0.1.0", optional = true }
>>>>>>> dd10a248


#[features]
#tokio-support = ["tokio", "async-trait", "tokio-condvar", "futures"]

[dev-dependencies]
env_logger = "0.10.1"
fp_rust = "0.3.5"
serial_test = "2.0.0"
criterion = "0.5"

[[bench]]
name = "bench_main"
harness = false<|MERGE_RESOLUTION|>--- conflicted
+++ resolved
@@ -13,16 +13,10 @@
 anyhow = "1.0.76"
 thiserror = "1.0.51"
 log = "0.4"
-<<<<<<< HEAD
 tokio = { version = "1", features = ["sync","macros", "rt", "test-util"], optional = false }
 async-trait = { version = "0.1.74", optional = false }
 tokio-condvar = { version = "0.1.0", optional = false }
 futures = {  version = "0.3", optional = false }
-=======
-tokio = { version = "1", features = ["sync"], optional = true }
-async-trait = { version = "0.1.75", optional = true }
-tokio-condvar = { version = "0.1.0", optional = true }
->>>>>>> dd10a248
 
 
 #[features]
